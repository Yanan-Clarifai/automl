# EfficientDet

[1] Mingxing Tan, Ruoming Pang, Quoc V. Le. EfficientDet: Scalable and Efficient Object Detection. CVPR 2020.
    Arxiv link: https://arxiv.org/abs/1911.09070

Updates:

  - **Mar24: Add [tutorial](tutorial.ipynb) (with visualization and coco eval)**
  - Mar 13: Release the initial code and models.

## 1. About EfficientDet Models

EfficientDets are a family of object detection models, which achieve state-of-the-art accuracy, yet being an order-of-magnitude smaller and more efficient than previous models.


EfficientDets are developed based on the advanced backbone, a new BiFPN, and a new scaling technique:

<p align="center">
<img src="./g3doc/network.png" width="80%" />
</p>

  * **Backbone**: we employ the more advanced [EfficientNets](https://arxiv.org/abs/1905.11946) as our backbone networks.
  * **BiFPN**: we propose a new bi-directional feature network, named BiFPN, to enable easy and fast feature fusion. In addition to the bi-directional topology, we also propose a new fast normalized fusion that enables better fusion with negligible latency cost.
  * **Scaling**: we propose to use a single compound scaling factor to govern the network depth, width, and resolution for all backbone, feature network, and prediction networks.

Based on the BiFPN topology and the fast feature fusion technique, we first develop a baseline detection model EfficientDet-D0, which has comparable accuracy as [YOLOv3](https://arxiv.org/abs/1804.02767). Then we scale up this baseline model using our compound scaling method to obtain a list of detection models EfficientDet-D1 to D6, with different trade-offs between accuracy and model complexity.

Our evaluation on COCO dataset show our EfficientDets outperform previous detectors by a large margin: In particular, our EfficientDet-D6 achieves state-of-the-art 50.9 mAP on COCO dataset, with 51.9M parameters and 229B FLOPs. Compared to previous best single-model AmoebaNet + NAS-FPN + AutoAugment ([ref](https://arxiv.org/abs/1906.11172)), our model achieves higher accuracy with 4x fewer parameters and 13x fewer FLOPs, and meanwhile runs 3x - 5x faster on GPU/CPU.


<table border="0">
<tr>
    <td>
    <img src="./g3doc/flops.png" width="100%" />
    </td>
    <td>
    <img src="./g3doc/params.png", width="100%" />
    </td>
</tr>
</table>

** For simplicity, we compare the whole detectors here. For more comparison on FPN/NAS-FPN/BiFPN, please see Table 4 of our [paper](https://arxiv.org/abs/1911.09070).



## 2. Pretrained EfficientDet Checkpoints

We have provided a list of EfficientNet checkpoints for EfficientNet checkpoints:.

  * With the baseline RetinaNet preprocessing, we have achieved state-of-the-art results.


|       Model    |  mAP    |  |mAP<sub>S</sub>   |  mAP<sub>M</sub>    |  mAP<sub>L</sub>   | | #params | #FLOPs |
|----------     |------ |------ | -------- | ------| ------| ------ |------ |  :------: |
|     EfficientDet-D0 ([ckpt](https://storage.googleapis.com/cloud-tpu-checkpoints/efficientdet/coco/efficientdet-d0.tar.gz), [result](https://storage.googleapis.com/cloud-tpu-checkpoints/efficientdet/coco/efficientdet-d0-coco.txt))    | 32.9 |   |  12.9   |  38.2 |  51.2 | | 3.9M | 2.54B  |
|     EfficientDet-D1 ([ckpt](https://storage.googleapis.com/cloud-tpu-checkpoints/efficientdet/coco/efficientdet-d1.tar.gz), [result](https://storage.googleapis.com/cloud-tpu-checkpoints/efficientdet/coco/efficientdet-d1-coco.txt))    | 38.9 |   |  19.5   |  41.1 |  56.5  | | 6.6M | 6.10B |
|     EfficientDet-D2 ([ckpt](https://storage.googleapis.com/cloud-tpu-checkpoints/efficientdet/coco/efficientdet-d2.tar.gz), [result](https://storage.googleapis.com/cloud-tpu-checkpoints/efficientdet/coco/efficientdet-d2-coco.txt))    | 42.2 |   |  24.0   |  46.3 |  59.4 | | 8.1M | 11.0B |
|     EfficientDet-D3 ([ckpt](https://storage.googleapis.com/cloud-tpu-checkpoints/efficientdet/coco/efficientdet-d3.tar.gz), [result](https://storage.googleapis.com/cloud-tpu-checkpoints/efficientdet/coco/efficientdet-d3-coco.txt))    | 45.5 |   |  29.1   |  49.2 |  61.3 | | 12.0M | 24.9B |
|     EfficientDet-D4 ([ckpt](https://storage.googleapis.com/cloud-tpu-checkpoints/efficientdet/coco/efficientdet-d4.tar.gz), [result](https://storage.googleapis.com/cloud-tpu-checkpoints/efficientdet/coco/efficientdet-d4-coco.txt))    |  48.0 |   |  31.9   |  52.0 | 63.1 | | 20.7M | 55.2B |
|     EfficientDet-D5 ([ckpt](https://storage.googleapis.com/cloud-tpu-checkpoints/efficientdet/coco/efficientdet-d5.tar.gz), [result](https://storage.googleapis.com/cloud-tpu-checkpoints/efficientdet/coco/efficientdet-d5-coco.txt))    |  49.8 |   |  33.6   |  53.7 | 64.2 | | 33.7M | 135.4B |
|     EfficientDet-D6 ([ckpt](https://storage.googleapis.com/cloud-tpu-checkpoints/efficientdet/coco/efficientdet-d6.tar.gz), [result](https://storage.googleapis.com/cloud-tpu-checkpoints/efficientdet/coco/efficientdet-d6-coco.txt))    |  50.9 |   |  36.2   |  54.9 | 64.8 |  | 51.9M  |  225.6B  |

  ** All checkpoints are trained without autoaugmentation.

## 3. Run inference.

    $ export MODEL=efficientdet-d0
    $ export CKPT_PATH=efficientdet-d0
    $ wget https://storage.googleapis.com/cloud-tpu-checkpoints/efficientdet/coco/${MODEL}.tar.gz
    $ tar xf ${MODEL}.tar.gz
    $ python model_inspect.py --runmode=infer --model_name=$MODEL --ckpt_path=$CKPT_PATH --input_image=testdata/img1.jpg --output_image_dir=/tmp
    # you can visualize the output /tmp/0.jpg

Here is an example of EfficientDet-D0 visualization: more on [tutorial](tutorial.ipynb)

<p align="center">
<img src="https://user-images.githubusercontent.com/6027221/77340634-d16dc300-6cea-11ea-822c-63853f457329.jpg" width="600" />
</p>

## 4. Eval on COCO 2017 val.

    // Download coco data.
    $ wget http://images.cocodataset.org/zips/val2017.zip
    $ wget http://images.cocodataset.org/annotations/annotations_trainval2017.zip
    $ unzip val2017.zip
    $ unzip annotations_trainval2017.zip

    // convert coco data to tfrecord.
    $ mkdir tfrecrod
    $ PYTHONPATH=".:$PYTHONPATH"  python dataset/create_coco_tfrecord.py \
        --image_dir=val2017 \
        --caption_annotations_file=annotations/captions_val2017.json \
        --output_file_prefix=tfrecord/val \
        --num_shards=32

    // Run eval.
    $ python main.py --mode=eval  \
        --model_name=${MODEL}  --model_dir=${CKPT_PATH}  \
        --validation_file_pattern=tfrecord/val*  \
        --val_json_file=annotations/instances_val2017.json  \
        --hparams="use_bfloat16=false" --use_tpu=False

## 5. Training EfficientDets on single GPU.

    $ python main.py --training_file_pattern=/coco_tfrecord/train* \
        --model_name=$MODEL \
        --model_dir=/tmp/$MODEL \
        --hparams="use_bfloat16=false" --use_tpu=False


## 6. Training EfficientDets on TPUs.

To train this model on Cloud TPU, you will need:

   * A GCE VM instance with an associated Cloud TPU resource.
   * A GCS bucket to store your training checkpoints (the "model directory").
   * Install TensorFlow version >= 1.13 for both GCE VM and Cloud.

Then train the model:

    $ export PYTHONPATH="$PYTHONPATH:/path/to/models"
<<<<<<< HEAD
    $ python main.py --tpu=TPU_NAME --training_file_pattern=DATA_DIR/*.tfrecord --model_dir=MODEL_DIR
=======
    $ python main.py --tpu=TPU_NAME --training_file_pattern=FILE_PATTERN --model_dir=MODEL_DIR
>>>>>>> 0d9691e4

    # TPU_NAME is the name of the TPU node, the same name that appears when you run gcloud compute tpus list, or ctpu ls.
    # MODEL_DIR is a GCS location (a URL starting with gs:// where both the GCE VM and the associated Cloud TPU have write access.
    # DATA_DIR is a GCS location to which both the GCE VM and associated Cloud TPU have read access.


For more instructions about training on TPUs, please refer to the following tutorials:

  * EfficientNet tutorial: https://cloud.google.com/tpu/docs/tutorials/efficientnet
  * RetinaNet tutorial: https://cloud.google.com/tpu/docs/tutorials/retinanet

NOTE: this is not an official Google product.<|MERGE_RESOLUTION|>--- conflicted
+++ resolved
@@ -119,11 +119,7 @@
 Then train the model:
 
     $ export PYTHONPATH="$PYTHONPATH:/path/to/models"
-<<<<<<< HEAD
     $ python main.py --tpu=TPU_NAME --training_file_pattern=DATA_DIR/*.tfrecord --model_dir=MODEL_DIR
-=======
-    $ python main.py --tpu=TPU_NAME --training_file_pattern=FILE_PATTERN --model_dir=MODEL_DIR
->>>>>>> 0d9691e4
 
     # TPU_NAME is the name of the TPU node, the same name that appears when you run gcloud compute tpus list, or ctpu ls.
     # MODEL_DIR is a GCS location (a URL starting with gs:// where both the GCE VM and the associated Cloud TPU have write access.
